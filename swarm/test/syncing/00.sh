#!/bin/bash
echo "TEST sync/00:"
echo " two nodes that sync (no swap and do not have any funds)"
echo " can be in sync content with each other"

dir=`dirname $0`
<<<<<<< HEAD
source $dir/../../cmd/swarm/tesst.sh
=======
source $dir/../../cmd/swarm/test.sh
>>>>>>> f7d5ce49

mkdir -p /tmp/swarm-test-files
FILE_00=/tmp/swarm-test-files/00
FILE_01=/tmp/swarm-test-files/01
FILE_02=/tmp/swarm-test-files/02
FILE_03=/tmp/swarm-test-files/03
FILE_04=/tmp/swarm-test-files/04

for f in $FILE_00 $FILE_01 $FILE_02 $FILE_03 $FILE_04; do
  randomfile 20 > $f
done
# options="--verbosity=0 --vmodule=swarm/network/*=6,common/chequebook/*=6,common/swap/*=6,common/kademlia/*=5"

key=/tmp/key
swarm init 2 $options
swarm info 00
swarm info 01
swarm up 00 $FILE_00|tail -n1 > $key
swarm needs 00 $key $FILE_00
# sleep $wait
swarm needs 01 $key $FILE_00
swarm stop 01

# exit 1;

swarm up 00 $FILE_01|tail -n1 > $key
swarm needs 00 $key $FILE_01
swarm start 01 $options
swarm needs 01 $key $FILE_01

swarm up 00 $FILE_02|tail -n1 > $key
swarm needs 00 $key $FILE_02
swarm needs 01 $key $FILE_02

swarm up 01 $FILE_03|tail -n1 > $key
swarm needs 01 $key $FILE_03
swarm needs 00 $key $FILE_03

swarm stop 00
swarm up 01 $FILE_04|tail -n1 > $key
swarm needs 01 $key $FILE_04
swarm start 00 #--bzznoswap
swarm needs 00 $key $FILE_04

swarm stop all


<|MERGE_RESOLUTION|>--- conflicted
+++ resolved
@@ -4,11 +4,7 @@
 echo " can be in sync content with each other"
 
 dir=`dirname $0`
-<<<<<<< HEAD
-source $dir/../../cmd/swarm/tesst.sh
-=======
 source $dir/../../cmd/swarm/test.sh
->>>>>>> f7d5ce49
 
 mkdir -p /tmp/swarm-test-files
 FILE_00=/tmp/swarm-test-files/00
