--- conflicted
+++ resolved
@@ -30,20 +30,7 @@
  
 In terminal 1: 
 
-<<<<<<< HEAD
 `META --metaaccount foo --maxpeers 5 --datadir /tmp/meta-0 --verbosity 5`
-=======
-| Command    | Description |
-|:----------:|-------------|
-| **`geth`** | Our main Ethereum CLI client. It is the entry point into the Ethereum network (main-, test- or private net), capable of running as a full node (default) archive node (retaining all historical state) or a light node (retrieving data live). It can be used by other processes as a gateway into the Ethereum network via JSON RPC endpoints exposed on top of HTTP, WebSocket and/or IPC transports. `geth --help` and the [CLI Wiki page](https://github.com/ethereum/go-ethereum/wiki/Command-Line-Options) for command line options |
-| `abigen` | Source code generator to convert Ethereum contract definitions into easy to use, compile-time type-safe Go packages. It operates on plain [Ethereum contract ABIs](https://github.com/ethereum/wiki/wiki/Ethereum-Contract-ABI) with expanded functionality if the contract bytecode is also available. However it also accepts Solidity source files, making development much more streamlined. Please see our [Native DApps](https://github.com/ethereum/go-ethereum/wiki/Native-DApps:-Go-bindings-to-Ethereum-contracts) wiki page for details. |
-| `bootnode` | Stripped down version of our Ethereum client implementation that only takes part in the network node discovery protocol, but does not run any of the higher level application protocols. It can be used as a lightweight bootstrap node to aid in finding peers in private networks. |
-| `disasm` | Bytecode disassembler to convert EVM (Ethereum Virtual Machine) bytecode into more user friendly assembly-like opcodes (e.g. `echo "6001" | disasm`). For details on the individual opcodes, please see pages 22-30 of the [Ethereum Yellow Paper](http://gavwood.com/paper.pdf). |
-| `evm` | Developer utility version of the EVM (Ethereum Virtual Machine) that is capable of running bytecode snippets within a configurable environment and execution mode. Its purpose is to allow insolated, fine-grained debugging of EVM opcodes (e.g. `evm --code 60ff60ff --debug`). |
-| `gethrpctest` | Developer utility tool to support our [ethereum/rpc-test](https://github.com/ethereum/rpc-tests) test suite which validates baseline conformity to the [Ethereum JSON RPC](https://github.com/ethereum/wiki/wiki/JSON-RPC) specs. Please see the [test suite's readme](https://github.com/ethereum/rpc-tests/blob/master/README.md) for details. |
-| `rlpdump` | Developer utility tool to convert binary RLP ([Recursive Length Prefix](https://github.com/ethereum/wiki/wiki/RLP)) dumps (data encoding used by the Ethereum protocol both network as well as consensus wise) to user friendlier hierarchical representation (e.g. `rlpdump --hex CE0183FFFFFFC4C304050583616263`). |
-| `swarm`    | swarm daemon and tools. This is the entrypoint for the swarm network. `swarm --help` for command line options and subcommands. See https://swarm-guide.readthedocs.io for swarm documentation. |
->>>>>>> 4ba8b37c
 
 In terminal 2:
 
@@ -130,7 +117,7 @@
 4. ~~Same as above, but with several listening peers responding~~
 5. ~~Same as above, but some peers implement different protocols, or different versions of protocol, and hence should not respond.~~
 6. ~~Adapt ready made swarm simulation to meta, POC one node to one node connect~~
-7. Demonstrate visual simulation of 10-20 nodes, serialized circular, last to first
+7. ~~Demonstrate visual simulation of 10-20 nodes, serialized circular, last to first~~
 8. Same as 7, but connection lines show different colors depending on type of protocol message sent
 9. Hover tooltips showing peer summary information
 
