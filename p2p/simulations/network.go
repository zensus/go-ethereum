// Package simulations simulates p2p networks.
//
// Network
//  - has nodes
//  - has connections
//  - has triggers (input eventer, triggers things like start and stop of nodes, connecting them)
//  - has output eventer, where stuff that happens during simulation is sent
//  - the adapter of new nodes is assigned by the Node Adapter Function.
//
// Sources of Trigger events
// - UI (click of button)
// - Journal (replay captured events)
// - Mocker (generate random events)
//
// Adapters
// - each node has an adapter
// - contains methods to connect to another node using the same adapter type
// - models communication too (sending and receiving messages)
//
// REST API
// - Session Controller: handles Networks
// - Network Controller
//   - handles one Network
//   - has sub controller for triggering events
//   - get output events
//
package simulations

import (
	"fmt"
	"reflect"
	"sync"

	"github.com/ethereum/go-ethereum/event"
	"github.com/ethereum/go-ethereum/logger/glog"
	"github.com/ethereum/go-ethereum/p2p/adapters"
	"github.com/ethereum/go-ethereum/p2p/discover"
)

type NetworkConfig struct {
	// Type   NetworkType
	// Config json.RawMessage // type-specific configs
	// type
	// Events []string
	Id string
}

// event types related to connectivity, i.e., nodes coming on dropping off
// and connections established and dropped
var ConnectivityEvents = []interface{}{&NodeEvent{}, &ConnEvent{}}

// NewNetworkController creates a ResourceController responding to GET and DELETE methods
// it embeds a mockers controller, a journal player, node and connection contollers.
//
// Events from the eventer go into the provided journal. The content of the journal can be
// accessed through the HTTP API.
func NewNetworkController(conf *NetworkConfig, eventer *event.TypeMux, journal *Journal) Controller {
	self := NewResourceContoller(
		&ResourceHandlers{
			// GET /<networkId>/
			Retrieve: &ResourceHandler{
				Handle: func(msg interface{}, parent *ResourceController) (interface{}, error) {
					glog.V(6).Infof("msg: %v", msg)
					cyConfig, ok := msg.(*CyConfig)
					if ok {
						return UpdateCy(cyConfig, journal)
					}
					snapshotConfig, ok := msg.(*SnapshotConfig)
					if ok {
						return Snapshot(snapshotConfig, journal)
					}
					return nil, fmt.Errorf("invalId json body: must be CyConfig or SnapshotConfig")
				},
				Type: reflect.TypeOf(&CyConfig{}),
			},
			// DELETE /<networkId>/
			Destroy: &ResourceHandler{
				Handle: func(msg interface{}, parent *ResourceController) (interface{}, error) {
					parent.DeleteResource(conf.Id)
					return nil, nil
				},
			},
		},
	)
	// subscribe to all event entries (generated)
	journal.Subscribe(eventer, ConnectivityEvents...)
	// self.SetResource("nodes", NewNodesController(eventer))
	// self.SetResource("connections", NewConnectionsController(eventer))
	self.SetResource("mockevents", NewMockersController(eventer))
	self.SetResource("journals", NewJournalPlayersController(eventer))
	return Controller(self)
}

// Network models a p2p network
// the actual logic of bringing nodes and connections up and down and
// messaging is implemented in the particular NodeAdapter interface
type Network struct {
	// input trigger events and other events
	triggers *event.TypeMux // event triggers
	events   *event.TypeMux // events
	lock     sync.RWMutex
	nodeMap  map[discover.NodeID]int
	connMap  map[string]int
	Nodes    []*Node `json:"nodes"`
	Conns    []*Conn `json:"conns"`
	//
	// adapters.Messenger
	// node adapter function that creates the node model for
	// the particular type of network from a config
	naf func(*NodeConfig) adapters.NodeAdapter
}

func NewNetwork(triggers, events *event.TypeMux) *Network {
	return &Network{
		triggers: triggers,
		events:   events,
		nodeMap:  make(map[discover.NodeID]int),
		connMap:  make(map[string]int),
	}
}

func (self *Network) SetNaf(naf func(*NodeConfig) adapters.NodeAdapter) {
	self.naf = naf
}

// Events returns the output eventer of the Network.
func (self *Network) Events() *event.TypeMux {
	return self.events
}

type Node struct {
	Id     *adapters.NodeId `json:"id"`
	Up     bool
	config *NodeConfig
	na     adapters.NodeAdapter
}

func (self *Node) Adapter() adapters.NodeAdapter {
	return self.na
}

func (self *Node) String() string {
	return fmt.Sprintf("Node %v", self.Id.Label())
}

type NodeEvent struct {
	Action string
	Type   string
	node   *Node
}

type ConnEvent struct {
	Action string
	Type   string
	conn   *Conn
}

func (self *ConnEvent) String() string {
	return fmt.Sprintf("<Action: %v, Type: %v, Data: %v>\n", self.Action, self.Type, self.conn)
}

func (self *NodeEvent) String() string {
	return fmt.Sprintf("<Action: %v, Type: %v, Data: %v>\n", self.Action, self.Type, self.node)
}

func (self *Node) event(up bool) *NodeEvent {
	var action string
	if up {
		action = "up"
	} else {
		action = "down"
	}
	return &NodeEvent{
		Action: action,
		Type:   "node",
		node:   self,
	}
}

// active connections are represented by the Node entry object so that
// you journal updates could filter if passive knowledge about peers is
// irrelevant
type Conn struct {
	One        *adapters.NodeId `json:"one"`
	Other      *adapters.NodeId `json:"other"`
	one, other *Node
	// connection down by default
	Up bool `json:"up"`
	// reverse is false by default (One dialled/dropped the Other)
	Reverse bool `json:"reverse"`
	// Info
	// average throughput, recent average throughput etc
}

func (self *Conn) String() string {
	return fmt.Sprintf("Conn %v->%v", self.One.Label(), self.Other.Label())
}

func (self *Conn) event(up, rev bool) *ConnEvent {
	var action string
	if up {
		action = "up"
	} else {
		action = "down"
	}
	return &ConnEvent{
		Action: action,
		Type:   "conn",
		conn:   self,
	}
}

type NodeConfig struct {
	Id *adapters.NodeId `json:"Id"`
}

// TODO: ignored for now
type QueryConfig struct {
	Format string // "cy.update", "journal",
}

type Know struct {
	Subject *adapters.NodeId `json:"subject"`
	Object  *adapters.NodeId `json:"object"`
	// Into
	// number of attempted connections
	// time of attempted connections
	// number of active connections during the session
	// number of active connections since records began
	// swap balance
}

// NewNode adds a new node to the network
// errors if a node by the same id already exist
func (self *Network) NewNode(conf *NodeConfig) error {
	self.lock.Lock()
	defer self.lock.Unlock()
	id := conf.Id

	_, found := self.nodeMap[id.NodeID]
	if found {
		return fmt.Errorf("node %v already added", id)
	}
	self.nodeMap[id.NodeID] = len(self.Nodes)
	na := self.naf(conf)
	node := &Node{
		Id:     conf.Id,
		config: conf,
		na:     na,
	}
	self.Nodes = append(self.Nodes, node)
	glog.V(6).Infof("node %v created", id)
	return nil
}

// newConn adds a new connection to the network
// it errors if the respective nodes do not exist
func (self *Network) newConn(oneId, otherId *adapters.NodeId) (*Conn, error) {
	one := self.getNode(oneId)
	if one == nil {
		return nil, fmt.Errorf("one %v does not exist", one)
	}
	other := self.getNode(otherId)
	if other == nil {
		return nil, fmt.Errorf("other %v does not exist", other)
	}
	return &Conn{
		One:   oneId,
		Other: otherId,
		one:   one,
		other: other,
	}, nil
}

func (self *Conn) nodesUp() error {
	if !self.one.Up {
		return fmt.Errorf("one %v is not up", self.One)
	}
	if !self.other.Up {
		return fmt.Errorf("other %v is not up", self.Other)
	}
	return nil
}

// sa := node.Adapter()
// err := sa.Stop()
// if err != nil {
// 	return err
// }

// Start(id) starts up the node (relevant only for instance with own p2p or remote)
func (self *Network) Start(id *adapters.NodeId) error {
	node := self.GetNode(id)
	if node == nil {
		return fmt.Errorf("node %v does not exist", id)
	}
	if node.Up {
		return fmt.Errorf("node %v already up", id)
	}
	glog.V(6).Infof("starting node %v: %v adapter %v", id, node.Up, node.Adapter())
	sa, ok := node.Adapter().(adapters.StartAdapter)
	if ok {
		err := sa.Start()
		if err != nil {
			return err
		}
	}
	node.Up = true
	glog.V(6).Infof("started node %v: %v", id, node.Up)

	self.events.Post(&NodeEvent{
		Action: "up",
		Type:   "node",
		node:   node,
	})
	return nil
}

// Stop(id) shuts down the node (relevant only for instance with own p2p or remote)
func (self *Network) Stop(id *adapters.NodeId) error {
	node := self.GetNode(id)
	if node == nil {
		return fmt.Errorf("node %v does not exist", id)
	}
	if !node.Up {
		return fmt.Errorf("node %v already down", id)
	}
	sa, ok := node.Adapter().(adapters.StartAdapter)
	if ok {
		err := sa.Stop()
		if err != nil {
			return err
		}
	}
	node.Up = false
	self.events.Post(&NodeEvent{
		Action: "down",
		Type:   "node",
		node:   node,
	})
	return nil
}

// Connect(i, j) attempts to connect nodes i and j (args given as nodeId)
// calling the node's nodadapters Connect method
// connection is established (as if) the first node dials out to the other
func (self *Network) Connect(oneId, otherId *adapters.NodeId) error {
	conn, err := self.GetOrCreateConn(oneId, otherId)
	if err != nil {
		return err
	}
	if conn.Up {
		return fmt.Errorf("%v and %v already connected", oneId, otherId)
	}
	err = conn.nodesUp()
	if err != nil {
		return err
	}
	var rev bool
	if conn.One.NodeID != oneId.NodeID {
		rev = true
	}
	// if Connect is called because of external trigger, it needs to call
	// the actual adaptor's connect method
	// any other way of connection (like peerpool) will need to call back
	// to this method with connect = false to avoid infinite recursion
	// this is not relevant for nodes starting up (which can only be externally triggered)
	if rev {
		err = conn.other.na.Connect(oneId.Bytes())
	} else {
		err = conn.one.na.Connect(otherId.Bytes())
	}
<<<<<<< HEAD
=======
	if err != nil {
		return err
	}
>>>>>>> d2ddaaf3
	return self.DidConnect(oneId, otherId)
}

// Disconnect(i, j) attempts to disconnect nodes i and j (args given as nodeId)
// calling the node's nodadapters Disconnect method
// sets the Conn model to Down
// the disconnect will be initiated (the connection is dropped by) the first node
// it errors if either of the nodes is down (or does not exist)
func (self *Network) Disconnect(oneId, otherId *adapters.NodeId, disconnect bool) error {
	conn := self.GetConn(oneId, otherId)
	if conn == nil {
		return fmt.Errorf("connection between %v and %v does not exist", oneId, otherId)
	}
	if !conn.Up {
		return fmt.Errorf("%v and %v already disconnected", oneId, otherId)
	}
	var rev bool
	if conn.One.NodeID != oneId.NodeID {
		rev = true
	}
	// if Disconnect is externally triggered one needs to call the actual
	// adapter's disconnect method
	if disconnect {
		var err error
		if rev {
			err = conn.other.na.Disconnect(oneId.Bytes())
		} else {
			err = conn.one.na.Disconnect(otherId.Bytes())
		}
		if err != nil {
			return err
		}
	}
	return self.DidDisconnect(oneId, otherId)
}

func (self *Network) DidConnect(one, other *adapters.NodeId) error {
	conn := self.GetConn(one, other)
	if conn == nil {
		return fmt.Errorf("connection between %v and %v does not exist", one, other)
	}
	if conn.Up {
		return fmt.Errorf("%v and %v already connected", one, other)
	}
	conn.Reverse = conn.One.NodeID != one.NodeID
	conn.Up = true
	// connection event posted
	self.events.Post(conn.event(true, conn.Reverse))
	return nil
}

func (self *Network) DidDisconnect(one, other *adapters.NodeId) error {
	conn := self.GetConn(one, other)
	if conn == nil {
		return fmt.Errorf("connection between %v and %v does not exist", one, other)
	}
	if !conn.Up {
		return fmt.Errorf("%v and %v already disconnected", one, other)
	}
	conn.Reverse = conn.One.NodeID != one.NodeID
	conn.Up = false
	self.events.Post(conn.event(false, conn.Reverse))
	return nil
}

// GetNodeAdapter(id) returns the NodeAdapter for node with id
// returns nil if node does not exist
func (self *Network) GetNodeAdapter(id *adapters.NodeId) adapters.NodeAdapter {
	self.lock.Lock()
	defer self.lock.Unlock()
	node := self.getNode(id)
	if node == nil {
		return nil
	}
	return node.na
}

// GetNode retrieves the node model for the id given as arg
// returns nil if the node does not exist
func (self *Network) GetNode(id *adapters.NodeId) *Node {
	self.lock.Lock()
	defer self.lock.Unlock()
	return self.getNode(id)
}

func (self *Network) getNode(id *adapters.NodeId) *Node {
	i, found := self.nodeMap[id.NodeID]
	if !found {
		return nil
	}
	return self.Nodes[i]
}

// GetConn(i, j) retrieves the connectiton model for the connection between
// the order of nodes does not matter, i.e., GetConn(i,j) == GetConn(j, i)
// returns nil if the node does not exist
func (self *Network) GetConn(oneId, otherId *adapters.NodeId) *Conn {
	self.lock.Lock()
	defer self.lock.Unlock()
	return self.getConn(oneId, otherId)
}

// GetConn(i, j) retrieves the connectiton model for the connection between
// i and j, or creates a new one if it does not exist
// the order of nodes does not matter, i.e., GetConn(i,j) == GetConn(j, i)
func (self *Network) GetOrCreateConn(oneId, otherId *adapters.NodeId) (*Conn, error) {
	self.lock.Lock()
	defer self.lock.Unlock()
	conn := self.getConn(oneId, otherId)
	if conn != nil {
		return conn, nil
	}
	conn, err := self.newConn(oneId, otherId)
	if err != nil {
		return nil, err
	}
	label := ConnLabel(oneId, otherId)
	self.connMap[label] = len(self.Conns)
	self.Conns = append(self.Conns, conn)
	return conn, nil
}

func (self *Network) getConn(oneId, otherId *adapters.NodeId) *Conn {
	label := ConnLabel(oneId, otherId)
	i, found := self.connMap[label]
	if !found {
		return nil
	}
	return self.Conns[i]
}<|MERGE_RESOLUTION|>--- conflicted
+++ resolved
@@ -370,12 +370,9 @@
 	} else {
 		err = conn.one.na.Connect(otherId.Bytes())
 	}
-<<<<<<< HEAD
-=======
 	if err != nil {
 		return err
 	}
->>>>>>> d2ddaaf3
 	return self.DidConnect(oneId, otherId)
 }
 
